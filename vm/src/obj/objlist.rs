<<<<<<< HEAD
use super::super::objsequence::{seq_equal, PySliceableSequence};
=======
>>>>>>> 304c4104
use super::super::pyobject::{
    AttributeProtocol, PyContext, PyFuncArgs, PyObjectKind, PyObjectRef, PyResult, TypeProtocol,
};
use super::super::vm::VirtualMachine;
use super::objsequence::PySliceableSequence;
use super::objstr;
use super::objtype;

// set_item:
pub fn set_item(
    vm: &mut VirtualMachine,
    l: &mut Vec<PyObjectRef>,
    idx: PyObjectRef,
    obj: PyObjectRef,
) -> PyResult {
    match &(idx.borrow()).kind {
        PyObjectKind::Integer { value } => {
            let pos_index = l.get_pos(*value);
            l[pos_index] = obj;
            Ok(vm.get_none())
        }
        _ => panic!(
            "TypeError: indexing type {:?} with index {:?} is not supported (yet?)",
            l, idx
        ),
    }
}

pub fn get_elements(obj: &PyObjectRef) -> Vec<PyObjectRef> {
    if let PyObjectKind::List { elements } = &obj.borrow().kind {
        elements.to_vec()
    } else {
        panic!("Cannot extract list elements from non-list");
    }
}

fn list_eq(vm: &mut VirtualMachine, args: PyFuncArgs) -> PyResult {
    arg_check!(
        vm,
        args,
        required = [(zelf, Some(vm.ctx.list_type())), (other, None)]
    );

    let result = if objtype::isinstance(other.clone(), vm.ctx.list_type()) {
        let zelf = get_elements(zelf.clone());
        let other = get_elements(other.clone());
        seq_equal(vm, zelf, other)?
    } else {
        false
    };
    Ok(vm.ctx.new_bool(result))
}

fn list_add(vm: &mut VirtualMachine, args: PyFuncArgs) -> PyResult {
    arg_check!(
        vm,
        args,
        required = [(o, Some(vm.ctx.list_type())), (o2, None)]
    );

    if objtype::isinstance(o2.clone(), vm.ctx.list_type()) {
        let e1 = get_elements(o);
        let e2 = get_elements(o2);
        let elements = e1.iter().chain(e2.iter()).map(|e| e.clone()).collect();
        Ok(vm.ctx.new_list(elements))
    } else {
        Err(vm.new_type_error(format!("Cannot add {:?} and {:?}", o, o2)))
    }
}

fn list_str(vm: &mut VirtualMachine, args: PyFuncArgs) -> PyResult {
    arg_check!(vm, args, required = [(o, Some(vm.ctx.list_type()))]);

    let elements = get_elements(o);
    let mut str_parts = vec![];
    for elem in elements {
        match vm.to_str(elem) {
            Ok(s) => str_parts.push(objstr::get_value(&s)),
            Err(err) => return Err(err),
        }
    }

    let s = format!("[{}]", str_parts.join(", "));
    Ok(vm.new_str(s))
}

pub fn append(vm: &mut VirtualMachine, args: PyFuncArgs) -> PyResult {
    trace!("list.append called with: {:?}", args);
    arg_check!(
        vm,
        args,
        required = [(list, Some(vm.ctx.list_type())), (x, None)]
    );
    let mut list_obj = list.borrow_mut();
    if let PyObjectKind::List { ref mut elements } = list_obj.kind {
        elements.push(x.clone());
        Ok(vm.get_none())
    } else {
        Err(vm.new_type_error("list.append is called with no list".to_string()))
    }
}

fn clear(vm: &mut VirtualMachine, args: PyFuncArgs) -> PyResult {
    trace!("list.clear called with: {:?}", args);
    arg_check!(vm, args, required = [(list, Some(vm.ctx.list_type()))]);
    let mut list_obj = list.borrow_mut();
    if let PyObjectKind::List { ref mut elements } = list_obj.kind {
        elements.clear();
        Ok(vm.get_none())
    } else {
        Err(vm.new_type_error("list.clear is called with no list".to_string()))
    }
}

fn list_len(vm: &mut VirtualMachine, args: PyFuncArgs) -> PyResult {
<<<<<<< HEAD
    trace!("list.len called with: {:?}", args);
=======
>>>>>>> 304c4104
    arg_check!(vm, args, required = [(list, Some(vm.ctx.list_type()))]);
    let elements = get_elements(list);
    Ok(vm.context().new_int(elements.len() as i32))
}

fn reverse(vm: &mut VirtualMachine, args: PyFuncArgs) -> PyResult {
    trace!("list.reverse called with: {:?}", args);
    arg_check!(vm, args, required = [(list, Some(vm.ctx.list_type()))]);
    let mut list_obj = list.borrow_mut();
    if let PyObjectKind::List { ref mut elements } = list_obj.kind {
        elements.reverse();
        Ok(vm.get_none())
    } else {
        Err(vm.new_type_error("list.reverse is called with no list".to_string()))
    }
}

pub fn init(context: &PyContext) {
    let ref list_type = context.list_type;
    list_type.set_attr("__eq__", context.new_rustfunc(list_eq));
    list_type.set_attr("__add__", context.new_rustfunc(list_add));
    list_type.set_attr("__len__", context.new_rustfunc(list_len));
    list_type.set_attr("__str__", context.new_rustfunc(list_str));
    list_type.set_attr("append", context.new_rustfunc(append));
    list_type.set_attr("clear", context.new_rustfunc(clear));
    list_type.set_attr("reverse", context.new_rustfunc(reverse));
}<|MERGE_RESOLUTION|>--- conflicted
+++ resolved
@@ -1,12 +1,8 @@
-<<<<<<< HEAD
-use super::super::objsequence::{seq_equal, PySliceableSequence};
-=======
->>>>>>> 304c4104
 use super::super::pyobject::{
     AttributeProtocol, PyContext, PyFuncArgs, PyObjectKind, PyObjectRef, PyResult, TypeProtocol,
 };
 use super::super::vm::VirtualMachine;
-use super::objsequence::PySliceableSequence;
+use super::objsequence::{seq_equal, PySliceableSequence};
 use super::objstr;
 use super::objtype;
 
@@ -46,8 +42,8 @@
     );
 
     let result = if objtype::isinstance(other.clone(), vm.ctx.list_type()) {
-        let zelf = get_elements(zelf.clone());
-        let other = get_elements(other.clone());
+        let zelf = get_elements(zelf);
+        let other = get_elements(other);
         seq_equal(vm, zelf, other)?
     } else {
         false
@@ -117,10 +113,7 @@
 }
 
 fn list_len(vm: &mut VirtualMachine, args: PyFuncArgs) -> PyResult {
-<<<<<<< HEAD
     trace!("list.len called with: {:?}", args);
-=======
->>>>>>> 304c4104
     arg_check!(vm, args, required = [(list, Some(vm.ctx.list_type()))]);
     let elements = get_elements(list);
     Ok(vm.context().new_int(elements.len() as i32))
