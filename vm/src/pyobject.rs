--- conflicted
+++ resolved
@@ -1016,7 +1016,6 @@
 }
 
 pub struct PyIterable<T> {
-    obj: PyObjectRef,
     method: PyObjectRef,
     _item: std::marker::PhantomData<T>,
 }
@@ -1054,10 +1053,20 @@
     fn next(&mut self) -> Option<Self::Item> {
         match self.vm.call_method(&self.obj, "__next__", vec![]) {
             Ok(value) => Some(T::try_from_object(self.vm, value)),
-            Err(ref err) if objtype::isinstance(err, &self.vm.ctx.exceptions.stop_iteration) => {
-                None
-            }
-            Err(err) => Some(Err(err)),
+            Err(err) => {
+                let stop_ex = self.vm.ctx.exceptions.stop_iteration.clone();
+                let stop = match objtype::real_isinstance(self.vm, &err, &stop_ex) {
+                    Ok(stop) => stop,
+                    Err(e) => {
+                        return Some(Err(e));
+                    }
+                };
+                if stop {
+                    None
+                } else {
+                    Some(Err(err))
+                }
+            }
         }
     }
 }
@@ -1068,7 +1077,6 @@
 {
     fn try_from_object(vm: &mut VirtualMachine, obj: PyObjectRef) -> PyResult<Self> {
         Ok(PyIterable {
-            obj: obj.clone(),
             method: vm.get_method(obj, "__iter__")?,
             _item: std::marker::PhantomData,
         })
@@ -1269,92 +1277,11 @@
     };
 }
 
-<<<<<<< HEAD
 py_native_func_factory_tuple!((a, A));
 py_native_func_factory_tuple!((a, A), (b, B));
 py_native_func_factory_tuple!((a, A), (b, B), (c, C));
 py_native_func_factory_tuple!((a, A), (b, B), (c, C), (d, D));
 py_native_func_factory_tuple!((a, A), (b, B), (c, C), (d, D), (e, E));
-=======
-tuple_py_native_func_factory!(A);
-tuple_py_native_func_factory!(A, B);
-tuple_py_native_func_factory!(A, B, C);
-tuple_py_native_func_factory!(A, B, C, D);
-tuple_py_native_func_factory!(A, B, C, D, E);
-
-#[derive(Debug)]
-pub struct Signature {
-    positional_params: Vec<Parameter>,
-    keyword_params: HashMap<String, Parameter>,
-}
-
-impl Signature {
-    fn new(params: Vec<Parameter>) -> Self {
-        let mut positional_params = Vec::new();
-        let mut keyword_params = HashMap::new();
-        for param in params {
-            match param.kind {
-                PositionalOnly => {
-                    positional_params.push(param);
-                }
-                KeywordOnly { ref name } => {
-                    keyword_params.insert(name.clone(), param);
-                }
-            }
-        }
-
-        Self {
-            positional_params,
-            keyword_params,
-        }
-    }
-
-    fn arg_type(&self, pos: usize) -> Option<&PyObjectRef> {
-        self.positional_params[pos].typ.as_ref()
-    }
-
-    #[allow(unused)]
-    fn kwarg_type(&self, name: &str) -> Option<&PyObjectRef> {
-        self.keyword_params[name].typ.as_ref()
-    }
-
-    fn check(&self, vm: &mut VirtualMachine, args: &PyFuncArgs) -> PyResult<()> {
-        // TODO: check arity
-
-        for (pos, arg) in args.args.iter().enumerate() {
-            if let Some(expected_type) = self.arg_type(pos) {
-                if !objtype::real_isinstance(vm, arg, expected_type)? {
-                    let arg_typ = arg.typ();
-                    let expected_type_name = vm.to_pystr(&expected_type)?;
-                    let actual_type = vm.to_pystr(&arg_typ)?;
-                    return Err(vm.new_type_error(format!(
-                        "argument of type {} is required for parameter {} (got: {})",
-                        expected_type_name,
-                        pos + 1,
-                        actual_type
-                    )));
-                }
-            }
-        }
-
-        Ok(())
-    }
-}
-
-#[derive(Debug)]
-pub struct Parameter {
-    typ: Option<PyObjectRef>,
-    kind: ParameterKind,
-}
-
-#[derive(Debug)]
-pub enum ParameterKind {
-    PositionalOnly,
-    KeywordOnly { name: String },
-}
-
-use self::ParameterKind::*;
->>>>>>> 40c1a0f1
 
 /// Rather than determining the type of a python object, this enum is more
 /// a holder for the rust payload of a python object. It is more a carrier
