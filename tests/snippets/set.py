--- conflicted
+++ resolved
@@ -71,20 +71,13 @@
 assert set([1,2,3]) ^ set([4,5]) == set([1,2,3,4,5])
 assert set([1,2,3]) ^ set([1,2,3,4,5]) == set([4,5])
 
-<<<<<<< HEAD
-try:
-	set([[]])
-except TypeError:
-	pass
-else:
-	assert False, "TypeError was not raised"
+assert_raises(TypeError, lambda: set([[]]))
+assert_raises(TypeError, lambda: set().add([]))
 
-try:
-	set().add([])
-except TypeError:
-	pass
-else:
-	assert False, "TypeError was not raised"
+a = set([1, 2, 3])
+assert a.discard(1) is None
+assert not 1 in a
+assert a.discard(42) is None
 
 a = set([1,2,3])
 b = a.copy()
@@ -92,14 +85,4 @@
 assert len(b) == 3
 b.clear()
 assert len(a) == 3
-assert len(b) == 0
-=======
-assert_raises(TypeError, lambda: set([[]]))
-assert_raises(TypeError, lambda: set().add([]))
-
-a = set([1, 2, 3])
-assert a.discard(1) is None
-assert not 1 in a
-
-assert a.discard(42) is None
->>>>>>> 70d5cdbe
+assert len(b) == 0